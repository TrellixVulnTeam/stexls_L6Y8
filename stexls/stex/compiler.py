"""
This module contains the compiler for stexls files with *.tex extensions.

The idea behind the compiler is that it mirrors a c++ compiler, which takes
c/c++ files and compiles them into *.o object files.
This compiler also creates object files with the *.stexobj extension.
They don't contain executable information like gcc objects, but symbol
names and locations. Also references to symbols and dependencies created
by import statements are recorded. Everything with location information, in order
to produce good error messages later.

Every object is only compiled with it's local information and dependencies are not
resolved here. In order to get global information the dependencies need to be linked
using the linker from the linker module and then the linter from the linter package.
"""
from __future__ import annotations
from typing import Dict, List, Tuple, Optional
from pathlib import Path
from hashlib import sha1
import datetime
import difflib
import pickle
import functools
import logging
from time import time

log = logging.getLogger(__name__)

from stexls.vscode import Position, Range, Location
from stexls.util.format import format_enumeration
from .references import Reference, ReferenceType
from .parser import *
from .symbols import *
from .exceptions import *
from . import util

__all__ = ['Compiler', 'StexObject', 'Dependency', 'ObjectfileNotFoundError']


class ObjectfileNotFoundError(FileNotFoundError):
    pass


class Dependency:
    def __init__(
        self,
        range: Range,
        scope: Symbol,
        module_name: str,
        module_type_hint: ModuleType,
        file_hint: Path,
        export: bool):
        """ Container for data required to resolve module dependencies / imports.

        Parameters:
            range: Range at which the dependency or import is generated.
            scope: The symbol table to which the imported symbols need to be added.
            module_name: The name of the module that is required.
            module_type_hint: The expected type of module signature. After resolving the module_name,
                the module_type of the resolved symbol should be the same as the dependency requires.
                The module type hint depends on for example the used import statement (gimport or usemodule)
            file_hint: Path to the file in which the dependent module is supposed to be defined inside or
                exported by.
            export: If True, this dependency should be exported, and visisible to modules that import this object.
                TODO: Check if "export" is a good term, because it's only set to false by 'usemodule'
        """
        self.range = range
        self.scope = scope
        self.module_name = module_name
        self.module_type_hint = module_type_hint
        self.file_hint = file_hint
        self.export = export

    def pretty_format(self, file: Path = None):
        ' A simple formatting method for debugging. '
        export = 'public' if self.export else 'private'
        if file:
            loc = f'{file}:{self.range.start.line}:{self.range.start.character}: '
        else:
            loc = ''
        return loc + f'{export} Import {self.module_type_hint.name} "{self.module_name}" from "{self.file_hint}"'

    def check_if_same_module_imported(self, other: Dependency):
        ' Returns true if two dependencies point to the same module. '
        if self.module_name == other.module_name:
            if self.scope == other.scope or self.scope.is_parent_of(other.scope):
                return True
        return False

    def __repr__(self):
        return f'[Dependency at={self.range} module={self.module_name} type={self.module_type_hint} file="{self.file_hint}" export={self.export}]'


class StexObject:
    """ Stex objects contain all the local information about dependencies, symbols and references in one file,
    as well as a list of errors that occured during parsing and compiling.
    """
    def __init__(self, file: Path):
        """ Initializes an object.

        Parameters:
            file: The file which was compiled.
        """
        # Path to source file from which this object is generated
        self.file = file
        # Root symbol tabel. All new symbols are added first to this.
        # TODO: Root location range should be the whole file.
        self.symbol_table: RootSymbol = RootSymbol(Location(file.as_uri(), Position(0, 0)))
        # List of dependencies this file has. There may exist multiple scopes with the same module/file as dependency.
        self.dependencies: List[Dependency] = list()
        # List of references. A reference consists of a range relative to the file that owns the reference and the symbol identifier that is referenced.
        self.references: List[Reference] = list()
        # Accumulator for errors that occured at <range> of this file.
        self.errors: Dict[Range, List[Exception]] = dict()
        # Stores creation time
        self.creation_time = time()

    def find_similar_symbols(self, qualified: List[str], ref_type: ReferenceType) -> List[str]:
        ' Find simlar symbols with reference to a qualified name and an expected symbol type. '
        names = []
        def f(symbol: Symbol):
            if ref_type.contains_any_of(symbol.reference_type):
                names.append('?'.join(symbol.qualified))
        self.symbol_table.traverse(lambda s: f(s))
        return difflib.get_close_matches('?'.join(qualified), names)

    def format(self) -> str:
        ' Simple formatter for debugging, that prints out all information in this object. '
        f = f'\nFile: "{self.file}"'
        f += f'\nCreation time: {datetime.datetime.fromtimestamp(self.creation_time)}'
        f += '\nDependencies:'
        if self.dependencies:
            for dep in self.dependencies:
                loc = Location(self.file.as_uri(), dep.range).format_link()
                f += f'\n\t{loc}: {dep.module_name} from "{dep.file_hint}"'
        else:
            f += '\n\tNo dependencies.'
        f += '\nReferences:'
        if self.references:
            for ref in self.references:
                loc = Location(self.file.as_uri(), ref.range).format_link()
                f += f'\n\t{loc}: {"?".join(ref.name)} of type {ref.reference_type}'
        else:
            f += '\n\tNo references.'
        f += '\nErrors:'
        if self.errors:
            for r, errs in self.errors.items():
                loc = Location(self.file.as_uri(), r).format_link()
                for err in errs:
                    f += f'\n\t{loc}: {err}'
        else:
                   f += '\n\tNo errors.'
        f += '\nSymbol Table:'
        l = []
        def enter(l, s):
            l.append(f'{"  "*s.depth}├ {s}')
        self.symbol_table.traverse(lambda s: enter(l, s))
        f += '\n' + '\n'.join(l)
        return f

    def add_dependency(self, dep: Dependency):
        """ Registers a dependency that the owner file has to the in the dependency written file and module.

        Multiple dependencies from the same scope to the same module in the same file will be prevented from adding
        and import warnings will be generated.

        Parameters:
            dep: Information about the dependency.
        """
        for dep0 in self.dependencies:
            # TODO: this check probably means, that something was indirectly imported and can be ignored
            # TODO: this same error occurs in Symbol.import_from(): Fix both
            if dep0.check_if_same_module_imported(dep):
                # Skip adding this dependency
                location = Location(self.file.as_uri(), dep0.range)
                self.errors.setdefault(dep.range, []).append(
                    Warning(f'Redundant import of module "{dep.module_name}" at "{location.format_link()}"'))
                return
        self.dependencies.append(dep)

    def add_reference(self, reference: Reference):
        """ Registers a reference.

        Parameters:
            reference: Information about the reference.
        """
        self.references.append(reference)


class Compiler:
    """ This is the compiler class that mirrors a gcc command.

    The idea is that "c++ main.cpp -c -o outdir/main.o" is equal to "Compiler(cwd, outdir).compile(main.tex)"
    Important is the -c flag, as linking is seperate in our case.
    """
    def __init__(self, root: Path, outdir: Path):
        """ Creates a new compiler

        Parameters:
            root: Path to root directory.
            outdir: Directory into which compiled objects will be stored.
        """
        self.root_dir = root.expanduser().resolve().absolute()
        self.outdir = outdir.expanduser().resolve().absolute()

    def get_objectfile_path(self, file: Path) -> Path:
        ''' Gets the correct path the objectfile for the input file should be stored at.

        Parameters:
            file: Path to sourcefile.

        Returns:
            Path to the objectfile.
        '''
        sha = sha1(file.parent.as_posix().encode()).hexdigest()
        return self.outdir / sha / (file.name + '.stexobj')

    def load_from_objectfile(self, file: Path) -> Optional[StexObject]:
        ''' Loads the cached objectfile for <file> if it exists.

        Parameters:
            file: Path to source file.

        Returns:
            The precompiled objectfile.

        Raises:
            ObjectfileNotFoundError If the objectfile does not exist.
            RuntimeError: If the loaded object file can not be deserialized.
        '''
        objectfile = self.get_objectfile_path(file)
        if not objectfile.is_file():
            raise ObjectfileNotFoundError(file)
        with open(objectfile, 'rb') as fd:
            obj = pickle.load(fd)
            if not isinstance(obj, StexObject):
                raise RuntimeError(f'Objectfile for "{file}" is corrupted.')
            return obj

    def recompilation_required(self, file: Path, time_modified: float = None):
        ''' Tests if compilation required by checking if the objectfile is up to date.

        Parameters:
            file: Valid path to a source file.
            time_modified: Some external time of last modification that overrides the objectfile's time. (Range of time.time())

        Returns:
            Returns true if the file wasnt compiled yet or if the objectfile is older than the last edit to the file.
        '''
        objectfile = self.get_objectfile_path(file)
        if not objectfile.is_file():
            return True
        mtime = objectfile.lstat().st_mtime
        if time_modified and mtime < time_modified:
            return True
        if mtime < file.lstat().st_mtime:
            return True
        return False

    def compile(self, file: Path, content: str = None, dryrun: bool = False) -> StexObject:
        """ Compiles a single stex latex file into a objectfile.

        The compiled stex object will be stored into the provided outdir.

        Parameters:
            file: Path to sourcefile.
            content: Content of the file. If given, the file will be compiled using this content.
            dryrun: Do not store objectfiles in outdir after compiling.

        Returns:
            The compiled stex object.

        Raises:
            FileNotFoundError: If the source file is not a file.
        """
        file = file.expanduser().resolve().absolute()
        if not file.is_file():
            raise FileNotFoundError(file)
        objectfile = self.get_objectfile_path(file)
        objectdir = objectfile.parent
        objectdir.mkdir(parents=True, exist_ok=True)
        object = StexObject(file)
        parser = IntermediateParser(file)
        for loc, err in parser.errors:
            object.errors[loc.range] = err
        parser.parse(content)
        for root in parser.roots:
            root: IntermediateParseTree
            context: List[Tuple[IntermediateParseTree, Symbol]] = [(None, object.symbol_table)]
            enter = functools.partial(self._compile_enter, object, context)
            exit = functools.partial(self._compile_exit, object, context)
            root.traverse(enter, exit)
        try:
            if not dryrun:
                with open(objectfile, 'wb') as fd:
                    pickle.dump(object, fd)
        except:
            # ignore errors if objectfile can't be written to disk
            # and continue as usual
            log.exception('Failed to write object in "%s" to "%s".', file, objectfile)
        return object

    def _compile_modsig(self, obj: StexObject, context: Symbol, modsig: ModsigIntermediateParseTree):
        if not isinstance(context, RootSymbol):
            # TODO: Semantic location check
            obj.errors.setdefault(modsig.location.range, []).append(
                CompilerError(f'Invalid modsig location: Parent is not root'))
        name_location = modsig.location.replace(positionOrRange=modsig.name.range)
        if obj.file.name != f'{modsig.name.text}.tex':
            obj.errors.setdefault(name_location.range, []).append(
                CompilerWarning(f'Invalid modsig filename: Expected "{modsig.name.text}.tex"'))
        module = ModuleSymbol(
            module_type=ModuleType.MODSIG,
            location=name_location,
            name=modsig.name.text)
        try:
            context.add_child(module)
            return module
        except DuplicateSymbolDefinedError:
            log.exception('%s: Failed to compile modsig %s.', module.location.format_link(), module.name)
        return None

    def _compile_modnl(self, obj: StexObject, context: Symbol, modnl: ModnlIntermediateParseTree):
        if not isinstance(context, RootSymbol):
            # TODO: Semantic location check
            obj.errors.setdefault(modnl.location.range, []).append(
                CompilerError(f'Invalid modnl location: Parent is not root'))
        if obj.file.name != f'{modnl.name.text}.{modnl.lang.text}.tex':
            obj.errors.setdefault(modnl.location.range, []).append(CompilerWarning(f'Invalid modnl filename: Expected "{modnl.name.text}.{modnl.lang.text}.tex"'))
        binding = BindingSymbol(modnl.location, modnl.name.text, modnl.lang)
        try:
            context.add_child(binding)
        except DuplicateSymbolDefinedError:
            log.exception('%s: Failed to compile language binding of %s.', modnl.location.format_link(), modnl.name.text)
            return None
        # Important, the context must be changed here to the binding, else the dependency and reference won't be resolved correctly
        context = binding
        # Add dependency to the file the module definition must be located in
        dep = Dependency(
            range=modnl.name.range,
            scope=context,
            module_name=modnl.name.text,
            module_type_hint=ModuleType.MODSIG,
            file_hint=modnl.path,
            export=True)
        obj.add_dependency(dep)
        # Add the reference from the module name to the parent module
        ref = Reference(modnl.name.range, context, [modnl.name.text], ReferenceType.MODSIG)
        obj.add_reference(ref)
        return binding

    def _compile_module(self, obj: StexObject, context: Symbol, module: ModuleIntermediateParseTree):
        if not isinstance(context, RootSymbol):
            # TODO: Semantic location check
            obj.errors.setdefault(module.location.range, []).append(
                CompilerError(f'Invalid module location: Parent is not root'))
        if module.id:
            name_location = module.location.replace(positionOrRange=module.id.range)
            symbol = ModuleSymbol(ModuleType.MODULE, name_location, module.id.text)
        else:
            symbol = ModuleSymbol(ModuleType.MODULE, module.location, name=None)
        try:
            context.add_child(symbol)
            return symbol
        except DuplicateSymbolDefinedError:
            log.exception('%s: Failed to compile module %s.', module.location.format_link(), module.id.text)
        return None

    def _compile_tassign(self, obj: StexObject, context: Symbol, tassign: TassignIntermediateParseTree):
        if not isinstance(tassign.parent, ViewSigIntermediateParseTree):
            obj.errors.setdefault(tassign.location.range, []).append(CompilerError('tassign is only allowed inside a gviewsig'))
            return
        view : ViewSigIntermediateParseTree = tassign.parent

        obj.add_reference(Reference(tassign.source_symbol.range, context, [view.source_module.text, tassign.source_symbol.text], ReferenceType.DEF))
        if tassign.torv == 'v':
            obj.add_reference(Reference(tassign.target_term.range, context, [view.target_module.text, tassign.target_term.text], ReferenceType.DEF))

    def _compile_trefi(self, obj: StexObject, context: Symbol, trefi: TrefiIntermediateParseTree):
        if trefi.drefi:
            # TODO: Semantic location check
            module: ModuleSymbol = context.get_current_module()
            if not module:
                obj.errors.setdefault(trefi.location.range, []).append(
                    CompilerWarning('Invalid drefi location: Parent module symbol not found.'))
            else:
                try:
                    symbol = DefSymbol(
                        DefType.DREF,
                        trefi.location,
                        trefi.name,
                        access_modifier=context.get_visible_access_modifier())
                    module.add_child(symbol, alternative=True)
                except InvalidSymbolRedifinitionException as err:
                    obj.errors.setdefault(trefi.location.range, []).append(err)
        if trefi.module:
            # TODO: Semantic location check
            obj.add_reference(Reference(trefi.module.range, context, [trefi.module.text], ReferenceType.MODSIG | ReferenceType.MODULE))
            obj.add_reference(Reference(trefi.location.range, context, [trefi.module.text, trefi.name], ReferenceType.ANY_DEFINITION))
        else:
            # TODO: Semantic location check
            module_name: str = trefi.find_parent_module_name()
            obj.add_reference(Reference(trefi.location.range, context, [module_name, trefi.name], ReferenceType.ANY_DEFINITION))
        if trefi.m:
            obj.errors.setdefault(trefi.location.range, []).append(
                DeprecationWarning('mtref environments are deprecated.'))
            has_q = trefi.target_annotation and '?' in trefi.target_annotation.text
            if not has_q:
                obj.errors.setdefault(trefi.location.range, []).append(
                    CompilerError('Invalid "mtref" environment: Target symbol must be clarified by using "?<symbol>" syntax.'))

    def _compile_defi(self, obj: StexObject, context: Symbol, defi: DefiIntermediateParseTree):
        current_module = context.get_current_module()
        if current_module:
            # TODO: Semantic location check
            symbol = DefSymbol(
                DefType.DEF,
                defi.location,
                defi.name,
                access_modifier=context.get_visible_access_modifier())
            try:
                # TODO: alternative definition possibly allowed here?
                current_module.add_child(symbol)
            except DuplicateSymbolDefinedError as err:
                obj.errors.setdefault(symbol.location.range, []).append(err)
        else:
            if not defi.find_parent_module_name():
                # TODO: Semantic location check
                # A defi without a parent module doesn't generate a reference
                obj.errors.setdefault(defi.location.range, []).append(
                    CompilerError(f'Invalid defi: "{defi.name}" does not have a module.'))
                return
            obj.add_reference(
                Reference(
                    range=defi.location.range,
                    scope=context,
                    name=[defi.find_parent_module_name(), defi.name],
                    reference_type=ReferenceType.ANY_DEFINITION))

    def _compile_sym(self, obj: StexObject, context: Symbol, sym: SymIntermediateParserTree):
        current_module = context.get_current_module()
        if not current_module:
            # TODO: Semantic location check
            obj.errors.setdefault(sym.location.range, []).append(
                CompilerError(f'Invalid location: "{sym.name}" does not have a module.'))
            return
        symbol = DefSymbol(
            DefType.SYM,
            sym.location,
            sym.name,
            noverb=sym.noverb.is_all,
            noverbs=sym.noverb.langs,
            access_modifier=context.get_visible_access_modifier())
        try:
            current_module.add_child(symbol)
        except DuplicateSymbolDefinedError as err:
            obj.errors.setdefault(symbol.location.range, []).append(err)

    def _compile_symdef(self, obj: StexObject, context: Symbol, symdef: SymdefIntermediateParseTree):
        current_module = context.get_current_module()
        if not current_module:
            # TODO: Semantic location check
            obj.errors.setdefault(symdef.location.range, []).append(
                CompilerError(f'Invalid location: "{symdef.name.text}" does not have a module.'))
            return
        symbol = DefSymbol(
            DefType.SYMDEF,
            symdef.location,
            symdef.name.text,
            noverb=symdef.noverb.is_all,
            noverbs=symdef.noverb.langs,
            access_modifier=context.get_visible_access_modifier())
        try:
            current_module.add_child(symbol, alternative=True)
        except InvalidSymbolRedifinitionException as err:
            obj.errors.setdefault(symbol.location.range, []).append(err)

    def _compile_importmodule(self, obj: StexObject, context: Symbol, importmodule: ImportModuleIntermediateParseTree):
        if not isinstance(importmodule.find_parent_module_parse_tree(), ModuleIntermediateParseTree):
            # TODO: Semantic location check: importmodule only allowed inside begin{module}?
            obj.errors.setdefault(importmodule.location.range, []).append(
                CompilerError(f'Invalid importmodule location: module environment not found.'))
        dep = Dependency(
            range=importmodule.location.range,
            scope=context,
            module_name=importmodule.module.text,
            module_type_hint=ModuleType.MODULE,
            file_hint=importmodule.path_to_imported_file(self.root_dir),
            export=importmodule.export) #TODO: Is usemodule exportet?
        obj.add_dependency(dep)
        ref = Reference(importmodule.location.range, context, [importmodule.module.text], ReferenceType.MODULE)
        obj.add_reference(ref)
        if importmodule.repos:
            obj.errors.setdefault(importmodule.repos.range, []).append(
                DeprecationWarning('Argument "repos" is deprecated and should be replaced with "mhrepos".'))
        if importmodule.mhrepos and importmodule.mhrepos.text == util.get_repository_name(self.root_dir, obj.file):
            obj.errors.setdefault(importmodule.mhrepos.range, []).append(
                Warning(f'Redundant mhrepos key: "{importmodule.mhrepos.text}" is the current repository.'))
        if importmodule.path and importmodule.path.text == util.get_path(self.root_dir, obj.file):
            obj.errors.setdefault(importmodule.path.range, []).append(
                Warning(f'Redundant path key: "{importmodule.path.text}" is the current path.'))
        if importmodule.dir and importmodule.dir.text == util.get_dir(self.root_dir, obj.file).as_posix():
            obj.errors.setdefault(importmodule.location.range, []).append(
                Warning(f'Targeted dir "{importmodule.dir.text}" is the current dir.'))

    def _compile_gimport(self, obj: StexObject, context: Symbol, gimport: GImportIntermediateParseTree):
        if not isinstance(gimport.find_parent_module_parse_tree(), (ModuleIntermediateParseTree, ModsigIntermediateParseTree)):
            # TODO: Semantic location check
            obj.errors.setdefault(gimport.location.range, []).append(
                CompilerError(f'Invalid gimport location: module or modsig environment not found.'))
        dep = Dependency(
            range=gimport.location.range,
            scope=context,
            module_name=gimport.module.text,
            module_type_hint=ModuleType.MODSIG,
            file_hint=gimport.path_to_imported_file(self.root_dir),
            export=True)
        obj.add_dependency(dep)
        ref = Reference(dep.range, context, [dep.module_name], ReferenceType.MODSIG)
        obj.add_reference(ref)
        if gimport.repository and gimport.repository.text == util.get_repository_name(self.root_dir, gimport.location.path):
            obj.errors.setdefault(gimport.repository.range, []).append(
                Warning(f'Redundant repository specified: "{gimport.repository.text}" is the current repository.'))

    def _compile_scope(self, obj: StexObject, context: Symbol, tree: ScopeIntermediateParseTree):
        # TODO: Semantic location check
        scope = ScopeSymbol(tree.location, name=tree.scope_name.text)
        context.add_child(scope)
        return scope

    def _compile_gstructure(self, obj: StexObject, context: Symbol, tree: GStructureIntermediateParseTree):
        # TODO: Compile gstructure and return either a Scope symbol or create a new GStructureSymbol class.
        # TODO: If content of the gstructure environment is not important, do not return anything, and delete the "next_context = " line in Compiler._enter.

        # Hint: Da gstrucutre nur als toplevel vorkommen kann, sollte für den context immer gelten context.name == '__root__'.
        return None

<<<<<<< HEAD
    def _compile_view(self, obj: StexObject, context: Symbol, view: ViewIntermediateParseTree):
        if context.name != _ROOT_:
            # TODO: Semantic location check
            obj.errors.setdefault(view.location.range, []).append(
                CompilerError(f'Invalid view location: Parent is not root'))

        if view.env == 'gviewnl':
            expected_name = f'{view.module.text}.{view.lang.text}'
            if expected_name != obj.file.stem:
                obj.errors.setdefault(view.module.location.range, []).append(
                    CompilerWarning(f'Expected file name "{expected_name}" but found "{obj.file.stem}"')
                )

        if view.env == 'gviewnl':
            source_file_hint = GImportIntermediateParseTree.build_path_to_imported_module(self.workspace.root,
                view.location.path, view.fromrepos.text if view.fromrepos else None, view.source_module.text)
            target_file_hint = GImportIntermediateParseTree.build_path_to_imported_module(self.workspace.root,
                view.location.path, view.torepos.text if view.torepos else None, view.target_module.text)
        elif view.env == 'mhview':
            source_file_hint = ImportModuleIntermediateParseTree.build_path_to_imported_module(self.workspace.root,
                view.location.path, view.fromrepos.text if view.fromrepos else None, view.frompath.text if view.frompath else None, None, None, view.source_module.text)
            target_file_hint = ImportModuleIntermediateParseTree.build_path_to_imported_module(self.workspace.root,
                view.location.path, view.torepos.text if view.torepos else None, view.topath.text if view.topath else None, None, None, view.target_module.text)
        else:
            raise CompilerError(f'Unexpected environment: "{view.env}"')

        source_dep = Dependency(
            range=view.source_module.range,
            scope=context,
            module_name=view.source_module.text,
            module_type_hint=ModuleType.MODSIG, # TODO: Dependency module type hint as a flag (so we can do MODSIG | MODULE)
            file_hint=source_file_hint,
            export=True)
        obj.add_dependency(source_dep)
        ref = Reference(source_dep.range, context, [source_dep.module_name], ReferenceType.MODSIG | ReferenceType.MODULE)
        obj.add_reference(ref)

        target_dep = Dependency(
            range=view.target_module.range,
            scope=context,
            module_name=view.target_module.text,
            module_type_hint=ModuleType.MODSIG, # TODO: Dependency module type hint as a flag (so we can do MODSIG | MODULE)
            file_hint=target_file_hint,
            export=True)
        obj.add_dependency(target_dep)
        ref = Reference(target_dep.range, context, [target_dep.module_name], ReferenceType.MODSIG | ReferenceType.MODULE)
        obj.add_reference(ref)
=======
    def _compile_view(self, obj: StexObject, context: Symbol, tree: ViewIntermediateParseTree):
        # TODO: Compile view and return either a Scope symbol or create a new ViewSymbol class.
>>>>>>> 4fa00091

        return None

<<<<<<< HEAD
    def _compile_viewsig(self, obj: StexObject, context: Symbol, viewsig: ViewSigIntermediateParseTree):
        if context.name != _ROOT_:
            # TODO: Semantic location check
            obj.errors.setdefault(viewsig.location.range, []).append(
                CompilerError(f'Invalid viewsig location: Parent is not root'))

        if viewsig.module.text != obj.file.stem:
            obj.errors.setdefault(viewsig.module.location.range, []).append(
                CompilerWarning(f'Expected name "{viewsig.module.text}" but found "{obj.file.stem}"'))

        source_dep = Dependency(
            range=viewsig.source_module.range,
            scope=context,
            module_name=viewsig.source_module.text,
            module_type_hint=ModuleType.MODSIG,  # TODO: Dependency module type hint as a flag (so we can do MODSIG | MODULE)
            file_hint=GImportIntermediateParseTree.build_path_to_imported_module(self.workspace.root, viewsig.location.path, viewsig.fromrepos.text if viewsig.fromrepos else None, viewsig.source_module.text),
            export=True)
        obj.add_dependency(source_dep)
        ref = Reference(source_dep.range, context, [source_dep.module_name], ReferenceType.MODSIG | ReferenceType.MODULE)
        obj.add_reference(ref)

        target_dep = Dependency(
            range=viewsig.target_module.range,
            scope=context,
            module_name=viewsig.target_module.text,
            module_type_hint=ModuleType.MODSIG,
            file_hint=GImportIntermediateParseTree.build_path_to_imported_module(self.workspace.root, viewsig.location.path, viewsig.torepos.text if viewsig.torepos else None, viewsig.target_module.text),
            export=True)
        obj.add_dependency(target_dep)
        ref = Reference(target_dep.range, context, [target_dep.module_name], ReferenceType.MODSIG | ReferenceType.MODULE)
        obj.add_reference(ref)
=======
    def _compile_viewsig(self, obj: StexObject, context: Symbol, tree: ViewSigIntermediateParseTree):
        # TODO: Compile viewsig and return either a Scope symbol or create a new ViewSigSymbol class.
>>>>>>> 4fa00091

        return None

    def _compile_enter(self, obj: StexObject, context: List[Tuple[IntermediateParseTree, Symbol]], tree: IntermediateParseTree):
        """ This manages the enter operation of the intermediate parse tree into relevant environemnts.

        Each relevant intermediate environment is compiled here and compile operations of environments that are in \\begin{} & \\end{}
        tags usually return a new context symbol that allows for other compile operations that are executed before this one
        is exited, to attach the inner symbols to that context.
        """
        _, current_context = context[-1]
        next_context = None
        if isinstance(tree, ScopeIntermediateParseTree):
            next_context = self._compile_scope(obj, current_context, tree)
        elif isinstance(tree, ModsigIntermediateParseTree):
            next_context = self._compile_modsig(obj, current_context, tree)
        elif isinstance(tree, ModnlIntermediateParseTree):
            next_context = self._compile_modnl(obj, current_context, tree)
        elif isinstance(tree, ModuleIntermediateParseTree):
            next_context = self._compile_module(obj, current_context, tree)
        elif isinstance(tree, TassignIntermediateParseTree):
            self._compile_tassign(obj, current_context, tree)
        elif isinstance(tree, TrefiIntermediateParseTree):
            self._compile_trefi(obj, current_context, tree)
        elif isinstance(tree, DefiIntermediateParseTree):
            self._compile_defi(obj, current_context, tree)
        elif isinstance(tree, SymIntermediateParserTree):
            self._compile_sym(obj, current_context, tree)
        elif isinstance(tree, SymdefIntermediateParseTree):
            self._compile_symdef(obj, current_context, tree)
        elif isinstance(tree, ImportModuleIntermediateParseTree):
            self._compile_importmodule(obj, current_context, tree)
        elif isinstance(tree, GImportIntermediateParseTree):
            self._compile_gimport(obj, current_context, tree)
        elif isinstance(tree, GStructureIntermediateParseTree):
            # TODO: Remove "next_context = " in case that gstructure doesn't return a symbol
            next_context = self._compile_gstructure(obj, current_context, tree)
        elif isinstance(tree, ViewIntermediateParseTree):
            next_context = self._compile_view(obj, current_context, tree)
        elif isinstance(tree, ViewSigIntermediateParseTree):
            next_context = self._compile_viewsig(obj, current_context, tree)
        if next_context:
            context.append((tree, next_context))

    def _compile_exit(self, obj: StexObject, context: List[Tuple[IntermediateParseTree, Symbol]], tree: IntermediateParseTree):
        " This manages the symbol table context structure, nothing should be done here. Everytime the tree that opened a new context symbol is exited, the context symbol must be replaced as well. "
        current_context_tree, _ = context[-1]
        if current_context_tree == tree:
            context.pop()<|MERGE_RESOLUTION|>--- conflicted
+++ resolved
@@ -535,7 +535,6 @@
         # Hint: Da gstrucutre nur als toplevel vorkommen kann, sollte für den context immer gelten context.name == '__root__'.
         return None
 
-<<<<<<< HEAD
     def _compile_view(self, obj: StexObject, context: Symbol, view: ViewIntermediateParseTree):
         if context.name != _ROOT_:
             # TODO: Semantic location check
@@ -583,14 +582,9 @@
         obj.add_dependency(target_dep)
         ref = Reference(target_dep.range, context, [target_dep.module_name], ReferenceType.MODSIG | ReferenceType.MODULE)
         obj.add_reference(ref)
-=======
-    def _compile_view(self, obj: StexObject, context: Symbol, tree: ViewIntermediateParseTree):
-        # TODO: Compile view and return either a Scope symbol or create a new ViewSymbol class.
->>>>>>> 4fa00091
 
         return None
 
-<<<<<<< HEAD
     def _compile_viewsig(self, obj: StexObject, context: Symbol, viewsig: ViewSigIntermediateParseTree):
         if context.name != _ROOT_:
             # TODO: Semantic location check
@@ -622,10 +616,6 @@
         obj.add_dependency(target_dep)
         ref = Reference(target_dep.range, context, [target_dep.module_name], ReferenceType.MODSIG | ReferenceType.MODULE)
         obj.add_reference(ref)
-=======
-    def _compile_viewsig(self, obj: StexObject, context: Symbol, tree: ViewSigIntermediateParseTree):
-        # TODO: Compile viewsig and return either a Scope symbol or create a new ViewSigSymbol class.
->>>>>>> 4fa00091
 
         return None
 
