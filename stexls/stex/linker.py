""" This module contains the linker that links 

The idea here is that it mirrors the "ln" command for c++.
The ln command takes a list of c++ objects and resolves the symbol references inside them.
"""
from typing import List, Dict, Tuple, Set, Iterator, Optional
from pathlib import Path
from stexls.vscode import *
from stexls.stex.compiler import StexObject, Compiler, Dependency, Reference, ReferenceType
from stexls.stex.symbols import *
from stexls.stex.exceptions import *
from stexls.stex import util
from stexls.util.format import format_enumeration
from stexls.util.workspace import Workspace
from time import time

__all__ = ['Linker']

import logging
log = logging.getLogger(__name__)

class Linker:
<<<<<<< HEAD
    def __init__(self, workspace: Workspace, compiler_outdir: Path):
        # Workspace required for time modified checking for files
        self.workspace = workspace
        # Directory in which the compiler stores the compiled objects
        self.outdir = compiler_outdir
        # This caches all already linked objects. These are loaded each time some import is made, instead of linking again.
=======
    """
    This linker does the same thing as the "ln", except that the name of the object file is inferred from the name of
    the sourcefile and the dependent objectfiles are also inferred from the dependencies inside the
    objects.

    A "ln dep1.o dep2.o main.o -o a.out" command is the same as "aout = Linker(...).link(main.tex)"
    Notice the main.o and main.tex inputs respectively.
    """
    def __init__(self, compiler: Compiler):
        self.compiler = compiler
>>>>>>> 4dcd25e9
        # Dict[usemodule_on_stack?, [File, [ModuleName, (TimeModified, StexObject)]]]
        # ModuleName is the name of the Module that is guaranteed to be fully linked inside StexObject
        self.cache: Dict[Optional[bool], Dict[Path, Dict[str, Tuple[float, StexObject]]]] = {True: dict(), False: dict()}

    def link_dependency(self, obj: StexObject, dependency: Dependency, imported: StexObject):
        ' Links <imported> to <obj> to the scope specified in <dependency> '
        alts = imported.symbol_table.lookup(dependency.module_name)
        if len(alts) > 1:
            obj.errors.setdefault(dependency.range, []).append(
                LinkError(f'Module "{dependency.module_name}" not unique in "{imported.file}".'))
            return
        if not alts:
            obj.errors.setdefault(dependency.range, []).append(
                LinkError(f'Module "{dependency.module_name}" not defined in file "{imported.file}".'))
            return
        for module in alts:
            if module.access_modifier != AccessModifier.PUBLIC:
                obj.errors.setdefault(dependency.range, []).append(
                    LinkError(f'Module "{dependency.module_name}" can\'t be imported because it is marked private.'))
                return
            # TODO: Maybe let import_from raise all it's exception, then capture them here, add them to the obj for display
            dependency.scope.import_from(module)

    def link(
        self,
        file: Path,
        required_symbol_names: List[str] = None,
        _stack: Dict[Tuple[Path, str], Tuple[StexObject, Dependency]] = None,
        _toplevel_module: str = None,
        _usemodule_on_stack: bool = False) -> StexObject:
        # load the objectfile
        obj = Compiler.load_from_objectfile(self.outdir, file)
        if not obj:
            raise NotCompiledError(f'Sourcefile is not compiled and no objectfile was found: "{file}"')
        # initialize the stack if not already initialized
        _stack = {} if _stack is None else _stack
        # Cache initialization is a little bit more complicated
        for dep in obj.dependencies:
            if required_symbol_names and dep.scope.name not in required_symbol_names:
                continue
            if not dep.export and _stack:
                # TODO: Is this really how usemodules behave?
                # Skip usemodule dependencies if dep is not exportet and the stack is not empty, indicating
                # that this object is currently being imported
                continue
            if _usemodule_on_stack and dep.module_name == _toplevel_module:
                # TODO: Is this really how usemodules behave?
                # Ignore the import of the same module as the toplevel module if a usemodule import is
                # currently in the stack somewhere
                continue
            if (dep.file_hint, dep.module_name) in _stack:
                # if same current context of file_hint and module_name is on stack, a cyclic dependency occurs
                cyclic_obj, cyclic_dep = _stack[(dep.file_hint, dep.module_name)]
                cyclic_obj.errors.setdefault(cyclic_dep.range, []).append(
                    LinkError(
                        f'Dependency to module "{cyclic_dep.module_name}"'
                        f' creates cycle at "{Location(file.as_uri(), dep.range).format_link()}"'))
                continue
            update_usemodule_on_stack = _usemodule_on_stack or not dep.export
            if self._relink_required(dep.file_hint, dep.module_name, update_usemodule_on_stack):
                # compile and link the dependency if the context is not on stack, the file is not index and the file requires recompilation
                _stack[(dep.file_hint, dep.module_name)] = (obj, dep)
                try:
                    imported = self.link(
                        file=dep.file_hint,
                        required_symbol_names=[dep.module_name],
                        _stack=_stack,
                        _toplevel_module=_toplevel_module or dep.scope.get_current_module(),
                        _usemodule_on_stack=update_usemodule_on_stack)
                    self._store_linked(update_usemodule_on_stack, dep.file_hint, dep.module_name, imported)
                except Exception as err:
                    obj.errors.setdefault(dep.range, []).append(err)
                    continue
                finally:
                    del _stack[(dep.file_hint, dep.module_name)]
            else:
                # If the linked file is already indexed for the current context, than load it
                _mtime, imported = self._load_linked(update_usemodule_on_stack, dep.file_hint, dep.module_name)
                assert imported, "Invalid state: Cached file not found even though it should be present."
            # Link the single dependency to the current object
            self.link_dependency(obj, dep, imported)
        # Validate some stuff about the object after all dependencies have been linked.
        self.validate_linked_object(obj)
        return obj

    def _relink_required(self, file: Path, module_name: str, usemodule_on_stack: bool) -> bool:
        ' Returns True if the module in the file was not linked yet or if a newer version can be created. '
        # TODO: Integration of workspace.is_open and file time modified check can be done better maybe
        mtime, obj = self._load_linked(usemodule_on_stack, file, module_name)
        if not obj:
            # Module not cached
            return True
        if mtime < file.lstat().st_mtime or mtime < self.workspace.get_time_live_modified(file):
            # The sourcefile of the module has been update
            # Or the sourcefile is currently open and has received live upates
            # Check in case the sourcefile was empty previously and didnt have any symbols or dependencies
            return True
        try:
            # Check whether any file referenced by a dependency or symbol is newer than this link
            paths = set(symbol.location.path for symbol in obj.symbol_table)
            paths |= set(dep.file_hint for dep in obj.dependencies)
            for path in paths:
                if (path.is_file() and mtime < path.lstat().st_mtime) or mtime < self.workspace.get_time_live_modified(path):
                    return True
            return False
        except:
            log.exception('Failed relink check')
        return True

    def _load_linked(self, usemodule_on_stack: bool, file: Path, module: str) -> Tuple[float, StexObject]:
        ' Return the tuple of (timestamp added, stexobj) from cache or (None, None) if not cached. '
        return self.cache.get(usemodule_on_stack, {}).get(str(file), {}).get(module, (None, None))

    def _store_linked(self, usemodule_on_stack: bool, file: Path, module: str, obj: StexObject):
        ' Store an obj in cache. '
        self.cache[usemodule_on_stack].setdefault(str(file), {})[module] = (time(), obj)

    def validate_linked_object(self, linked: StexObject):
        for ref in linked.references:
            # TODO: Prevent validating references of modules that are not compiled yet? Use link(required_module)?
            refname = "?".join(ref.name)
            try:
                resolved: List[Symbol] = ref.scope.lookup(ref.name)
                if not resolved:
                    suggestions = format_enumeration(linked.find_similar_symbols(ref.name, ref.reference_type, ref.scope), last='or')
                    if suggestions:
                        err = LinkError(f'Undefined symbol "{refname}" of type {ref.reference_type.format_enum()}: '
                            f'Did you maybe mean {suggestions}?')
                    else:
                        err = LinkError(f'Undefined symbol "{refname}" of type {ref.reference_type.format_enum()}')
                    linked.errors.setdefault(ref.range, []).append(err)
            except ValueError:
                resolved = []
                linked.errors.setdefault(ref.range, []).append(
                    LinkError(f'Invalid reference to non-unique symbol "{refname}" of type {ref.reference_type.format_enum()}'))
            for symbol in resolved:
                if isinstance(symbol, DefType):
                    if ReferenceType.DEF not in ref.reference_type:
                        linked.errors.setdefault(ref.range, []).append(
                            LinkError(
                                f'Referenced verb "{refname}" wrong type:'
                                f' Found {ref.reference_type.format_enum()}, expected {ReferenceType.DEF.format_enum()}'))
                    defs: DefSymbol = symbol
                    if defs.noverb:
                        linked.errors.setdefault(ref.range, []).append(
                            LinkWarning(f'Referenced DefSymbol "{refname}" is marked as "noverb".'))
                    binding: BindingSymbol = defs.get_current_binding()
                    if binding and binding.lang in defs.noverbs:
                        linked.errors.setdefault(ref.range, []).append(
                            LinkWarning(
                                f'Referenced symbol "{refname}" is marked as "noverb"'
                                f' for the language {binding.lang}.'))
                elif isinstance(symbol, ModuleSymbol):
                    module: ModuleSymbol = symbol
                    if module.module_type == ModuleType.MODSIG and ReferenceType.MODSIG not in ref.reference_type:
                        linked.errors.setdefault(ref.range, []).append(
                            LinkError(f'Referenced modsig "{refname}" wrong type: Expected {ref.reference_type.format_enum()}'))
                    elif module.module_type == ModuleType.MODULE and ReferenceType.MODULE not in ref.reference_type:
                        linked.errors.setdefault(ref.range, []).append(
                            LinkError(f'Referenced module "{refname}" wrong type: Expected {ref.reference_type.format_enum()}'))
                elif isinstance(symbol, BindingSymbol):
                    binding: BindingSymbol = symbol
                    if ReferenceType.BINDING not in ref.reference_type:
                        linked.errors.setdefault(ref.range, []).append(
                            LinkError(f'Referenced symbol "{refname}" of wrong type: Expected "binding", found {ref.reference_type.format_enum()}'))

    def definitions(self, file: Path, line: int, column: int) -> List[Tuple[Range, Symbol]]:
        """ Finds definitions at the current cursor position.

        Returns:
            List of tuples with (the range used to create the link on mouse hover, The symbol found at the location)
        """
        # TODO

    def references(self, symbol: Symbol) -> List[Location]:
        """ Finds all references to the specified symbol (only if the symbol is properly imported). """
        # TODO

    def view_import_graph(self, file: Path, module_name: str = None, display_symbols: bool = False):
        try:
            import matplotlib
        except ImportError:
            raise ImportError('matplotlib required: "pip install matplotlib" to use this functionality.')
        try:
            from graphviz import Digraph
        except ImportError:
            raise ImportError('graphviz required: "pip install graphviz" to use this functionality.')
        G = Digraph()
        edges = dict()
        found = False
        for object in self.objects.get(Path(file), ()):
            if module_name and (not object.module or object.module != module_name):
                continue
            found = True
            for o in self.build_orders[object]:
                origin = str(o.module.identifier if o.module else o.path)
                if origin in edges:
                    continue
                G.node(origin)
                if display_symbols:
                    for id in o.symbol_table:
                        edges.setdefault(origin, set()).add(id.identifier + '/symbol')
                for module in o.dependencies:
                    edges.setdefault(origin, set()).add(module.identifier)
        if not found:
            raise ValueError('No object found.')
        for origin, targets in edges.items():
            for target in targets:
                G.edge(origin, target)
        G.view(directory='/tmp/stexls')
<|MERGE_RESOLUTION|>--- conflicted
+++ resolved
@@ -20,25 +20,20 @@
 log = logging.getLogger(__name__)
 
 class Linker:
-<<<<<<< HEAD
+    """
+    This linker does the same thing as the "ln", except that the name of the object file is inferred from the name of
+    the sourcefile and the dependent objectfiles are also inferred from the dependencies inside the
+    objects.
+
+    A "ln dep1.o dep2.o main.o -o a.out" command is the same as "aout = Linker(...).link(main.tex)"
+    Notice the main.o and main.tex inputs respectively.
+    """
     def __init__(self, workspace: Workspace, compiler_outdir: Path):
+        # TODO: Remove workspace dependency: The linker should not be responsible for checking updates
         # Workspace required for time modified checking for files
         self.workspace = workspace
         # Directory in which the compiler stores the compiled objects
         self.outdir = compiler_outdir
-        # This caches all already linked objects. These are loaded each time some import is made, instead of linking again.
-=======
-    """
-    This linker does the same thing as the "ln", except that the name of the object file is inferred from the name of
-    the sourcefile and the dependent objectfiles are also inferred from the dependencies inside the
-    objects.
-
-    A "ln dep1.o dep2.o main.o -o a.out" command is the same as "aout = Linker(...).link(main.tex)"
-    Notice the main.o and main.tex inputs respectively.
-    """
-    def __init__(self, compiler: Compiler):
-        self.compiler = compiler
->>>>>>> 4dcd25e9
         # Dict[usemodule_on_stack?, [File, [ModuleName, (TimeModified, StexObject)]]]
         # ModuleName is the name of the Module that is guaranteed to be fully linked inside StexObject
         self.cache: Dict[Optional[bool], Dict[Path, Dict[str, Tuple[float, StexObject]]]] = {True: dict(), False: dict()}
